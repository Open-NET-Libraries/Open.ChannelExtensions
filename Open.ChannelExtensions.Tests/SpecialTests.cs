﻿using System.Collections.Concurrent;

namespace Open.ChannelExtensions.Tests;

public class SpecialTests
{
	[Fact]
	public async Task PossibleSourceLoadingIssue()
	{
<<<<<<< HEAD
		const int expectedCount = 1000000;
		int count_ = 0;
=======
		const int expectedCount = 10000000;
		int count = 0;
>>>>>>> 27a2c57f

		var queue = new BlockingCollection<int>();
		var processingTask = Task.Run(()=> StartProcessingTask2(queue.GetConsumingEnumerable()));

		Console.WriteLine("Starting to fill queue.");
		for (var i = 0; i < expectedCount; i++)
			queue.Add(i);

		Console.WriteLine("Queue fill complete.");

		queue.CompleteAdding();

		await processingTask;

		Assert.Equal(expectedCount, count);

		Task StartProcessingTask2(IEnumerable<int> source)
			=> Channel.CreateUnbounded<int>()
				.Source(source, true)
				.ReadAll(IncrementCount2)
				.AsTask();

		void IncrementCount2(int _)
			=> Interlocked.Increment(ref count);
	}
}<|MERGE_RESOLUTION|>--- conflicted
+++ resolved
@@ -7,13 +7,8 @@
 	[Fact]
 	public async Task PossibleSourceLoadingIssue()
 	{
-<<<<<<< HEAD
-		const int expectedCount = 1000000;
-		int count_ = 0;
-=======
 		const int expectedCount = 10000000;
 		int count = 0;
->>>>>>> 27a2c57f
 
 		var queue = new BlockingCollection<int>();
 		var processingTask = Task.Run(()=> StartProcessingTask2(queue.GetConsumingEnumerable()));
